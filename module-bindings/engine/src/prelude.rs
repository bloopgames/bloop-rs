--- conflicted
+++ resolved
@@ -17,11 +17,7 @@
         TextureRender,
     },
     input::InputState,
-<<<<<<< HEAD
-=======
     log,
-    material::{DefaultMaterials, MaterialId, MaterialParameters, ShaderTemplateId},
->>>>>>> 58100bed
     query::Query,
     rand::EngineRng,
     text::{TextAlignment, TextId},
